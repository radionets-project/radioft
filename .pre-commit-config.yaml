--- conflicted
+++ resolved
@@ -21,18 +21,6 @@
     rev: "v0.12.11"
     hooks:
       - id: ruff-format
-<<<<<<< HEAD
-  - repo: https://github.com/pycqa/isort
-    rev: 6.0.1
-    hooks:
-      - id: isort
-        args: ["--profile", "black", "--filter-files"]
-  - repo: https://github.com/PyCQA/flake8
-    rev: 7.3.0
-    hooks:
-      - id: flake8
-        args: [--max-line-length=88, "--extend-ignore=E203,E741"]
-=======
       - id: ruff-check
         args: ["--fix", "--show-fixes"]
   - repo: https://github.com/cpplint/cpplint
@@ -40,5 +28,4 @@
     hooks:
       - id: cpplint
         args:
-          - --filter=-whitespace/line_length,-whitespace/parens,-legal/copyright
->>>>>>> 446c80f8
+          - --filter=-whitespace/line_length,-whitespace/parens,-legal/copyright