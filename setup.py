--- conflicted
+++ resolved
@@ -25,19 +25,10 @@
             compute_capability = output.decode("utf-8").strip().replace(".", "")
         except (subprocess.SubprocessError, FileNotFoundError):
             # Default to a common compute capability if detection fails
-<<<<<<< HEAD
             compute_capability = "80"  # Default to Ampere architecture
-    #
-    # Use a default for Windows or if detection failed
+
     if compute_capability is None:
-        compute_capability = "80"  # Default to Volta architecture
-=======
-            compute_capability = '80'  # Default to Ampere architecture
-
-    # Use a default for Windows or if detection failed
-    if compute_capability is None:
-        compute_capability = '80'  # Default to Ampere architecture
->>>>>>> 54a67985
+        compute_capability = "80"  # Default to Ampere architecture
 
     # Find all CUDA source files in the radioft/cuda directory
     # cuda_sources = [str(p) for p in Path("radioft/cuda").glob("**/*.cu")]
